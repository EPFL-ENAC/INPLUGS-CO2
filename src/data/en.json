--- conflicted
+++ resolved
@@ -243,97 +243,59 @@
       "subtitle_2": "Main principles, key findings and live results will be actively shared with the broader public in order to promote safe implementation of CO2 storage at larger scales."
     },
     "missions": {
-<<<<<<< HEAD
       "title": "Mission & Values",
-      "text": "Lorem ipsum dolor sit amet, consectetuer adipiscing elit, sed diam nonummy nibh euismod tincidunt ut laoreet dolore magna aliquam erat volutpat. Ut wisi enim ad minim veniam, quis nostrud exerci tation ullamcorper suscipit lobortis nisl ut aliquip ex ea commodo consequat. Duis autem vel eum iriure dolor. Lorem ipsum dolor sit amet, consectetuer adipiscing elit, sed diam nonummy nibh euismod tincidunt ut laoreet dolore magna aliquam erat volutpat."
-=======
-      "title": "Mission & Valeurs",
       "text": "INPLUGS-CO2 is an independent initiative launched by researchers at EPFL that aims to share impartial information on geological CO2 storage technology. Due to human-induced climate change, reducing carbon emissions is becoming an increasingly urgent issue, and CCS technologies (including GCS) can have a significant impact in this regard. Our efforts aim to provide a solid foundation on how GCS works so that readers can form an objective opinion on the subject. In other words, INPLUGS-CO2's mission is not to promote GCS, but to inform the public about it using facts and data, in the hope that this will help society to be more aware and develop a critical mind in the face of the intense flow of often unverified information to which it is exposed."
->>>>>>> 6b3d13e7
     },
     "team": {
       "title": "L'équipe",
       "member": {
         "Eleni": {
-<<<<<<< HEAD
           "name": "Eleni Stavropoulou",
-          "role": "Scientist, Laboratory of Soil Mechanics, EPFL - Conceived and leads INPLUGS-CO2"
-        },
-        "Helene": {
-          "name": "Hélène Morciaux",
-          "role": "Geology student, UniL - Fact checked and synthetisized GCS data sources, edited the text of the website"
-        },
-        "Laetitia": {
-          "name": "Laetitia Alice Dällenbach",
-          "role": "Trainee Interactive Media Designer, Mediacom, EPFL - designed the graphics of the website"
-        },
-        "Marc": {
-          "name": "Marc Borboën",
-          "role": "Graphic designer, Mediacom, EPFL - supervised the design of the website's graphics"
-        },
-        "Pierre": {
-          "name": "Pierre Guilbert",
-          "role": "Research Software Engineer, ENAC-IT4Research, EPFL - Programmed the website's architecture"
-        },
-        "Charlie": {
-          "name": "Charlie Gisèle Weil",
-          "role": "Research Software Engineer, ENAC-IT4Research, EPFL - Managed the delivery of the website"
-        },
-        "Hugo": {
-          "name": "Hugo Louis Solleder",
-          "role": "Research Software Engineer, ENAC-IT4Research, EPFL - Co-managed the delivery of the website"
-        },
-        "Quentin": {
-          "name": "Quentin Eschmann",
-          "role": "Trainee, ENAC-IT4Research, EPFL - Contributed to programming the website's architecture"
-=======
-          "name": "Eleni",
           "status": "Scientist",
           "organisation": "Laboratory of Soil Mechanics, EPFL",
           "role": "Conceived and leads INPLUGS-CO2"
         },
         "Helene": {
-          "name": "Hélène",
+          "name": "Hélène Morciaux",
           "status": "Geology student",
           "organisation": "UNIL",
           "role": "Fact checked and synthetisized GCS data sources, edited the text of the website"
         },
         "Laetitia": {
-          "name": "Laetitia",
+          "name": "Laetitia Alice Dällenbach",
           "status": "Trainee Interactive Media Designer",
           "organisation": "Mediacom, EPFL",
           "role": "Designed the graphics of the website"
         },
         "Marc": {
-          "name": "Marc",
+          "name": "Marc Borboën",
           "status": "Graphic designer",
           "organisation": "Mediacom, EPFL",
           "role": "Supervised the design of the website's graphics"
         },
         "Pierre": {
-          "name": "Pierre",
+          "name": "Pierre Guilbert",
           "status": "Research Software Engineer",
           "organisation": "ENAC-IT4Research, EPFL",
           "role": "Programmed the website's architecture"
         },
         "Charlie": {
-          "name": "Charlie",
+          "name": "Charlie Gisèle Weil",
           "status": "Research Software Engineer",
           "organisation": "ENAC-IT4Research, EPFL",
           "role": "Managed the delivery of the website"
         },
         "Hugo": {
-          "name": "Hugo",
+          "name": "Hugo Louis Solleder",
           "status": "Research Software Engineer",
           "organisation": "ENAC-IT4Research, EPFL",
           "role": "Co-managed the delivery of the website"
         },
         "Quentin": {
-          "name": "Quentin",
+          "name": "Quentin Eschmann",
           "status": "Trainee",
           "organisation": "ENAC-IT4Research, EPFL",
           "role": "Contributed to programming the website's architecture"
->>>>>>> 6b3d13e7
         }
       }
     },
